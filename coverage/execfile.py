# Licensed under the Apache License: http://www.apache.org/licenses/LICENSE-2.0
# For details: https://github.com/nedbat/coveragepy/blob/master/NOTICE.txt

"""Execute files of Python code."""

from __future__ import annotations

import importlib.machinery
import importlib.util
import inspect
import marshal
import os
import struct
import sys

from importlib.machinery import ModuleSpec
from types import CodeType, ModuleType
from typing import Any

from coverage import env
from coverage.exceptions import CoverageException, _ExceptionDuringRun, NoCode, NoSource
from coverage.files import canonical_filename, python_reported_file
from coverage.misc import isolate_module
from coverage.python import get_python_source

os = isolate_module(os)


PYC_MAGIC_NUMBER = importlib.util.MAGIC_NUMBER

class DummyLoader:
    """A shim for the pep302 __loader__, emulating pkgutil.ImpLoader.

    Currently only implements the .fullname attribute
    """
    def __init__(self, fullname: str, *_args: Any) -> None:
        self.fullname = fullname


def find_module(
    modulename: str,
) -> tuple[str | None, str, ModuleSpec]:
    """Find the module named `modulename`.

    Returns the file path of the module, the name of the enclosing
    package, and the spec.
    """
    try:
        spec = importlib.util.find_spec(modulename)
    except ImportError as err:
        raise NoSource(str(err)) from err
    if not spec:
        raise NoSource(f"No module named {modulename!r}")
    pathname = spec.origin
    packagename = spec.name
    if spec.submodule_search_locations:
        mod_main = modulename + ".__main__"
        spec = importlib.util.find_spec(mod_main)
        if not spec:
            raise NoSource(
                f"No module named {mod_main}; " +
                f"{modulename!r} is a package and cannot be directly executed",
            )
        pathname = spec.origin
        packagename = spec.name
    packagename = packagename.rpartition(".")[0]
    return pathname, packagename, spec


class PyRunner:
    """Multi-stage execution of Python code.

    This is meant to emulate real Python execution as closely as possible.

    """
    def __init__(self, args: list[str], as_module: bool = False) -> None:
        self.args = args
        self.as_module = as_module

        self.arg0 = args[0]
        self.package: str | None = None
        self.modulename: str | None = None
        self.pathname: str | None = None
        self.loader: DummyLoader | None = None
        self.spec: ModuleSpec | None = None

    def prepare(self) -> None:
        """Set sys.path properly.

        This needs to happen before any importing, and without importing anything.
        """
<<<<<<< HEAD
        path0: Optional[str]
        if env.PYVERSION >= (3, 11) and os.getenv('PYTHONSAFEPATH'):
            # See https://docs.python.org/3/using/cmdline.html#cmdoption-P
            path0 = None
        elif self.as_module:
=======
        path0: str | None
        if self.as_module:
>>>>>>> d9156677
            path0 = os.getcwd()
        elif os.path.isdir(self.arg0):
            # Running a directory means running the __main__.py file in that
            # directory.
            path0 = self.arg0
        else:
            path0 = os.path.abspath(os.path.dirname(self.arg0))

        if os.path.isdir(sys.path[0]):
            # sys.path fakery.  If we are being run as a command, then sys.path[0]
            # is the directory of the "coverage" script.  If this is so, replace
            # sys.path[0] with the directory of the file we're running, or the
            # current directory when running modules.  If it isn't so, then we
            # don't know what's going on, and just leave it alone.
            top_file = inspect.stack()[-1][0].f_code.co_filename
            sys_path_0_abs = os.path.abspath(sys.path[0])
            top_file_dir_abs = os.path.abspath(os.path.dirname(top_file))
            sys_path_0_abs = canonical_filename(sys_path_0_abs)
            top_file_dir_abs = canonical_filename(top_file_dir_abs)
            if sys_path_0_abs != top_file_dir_abs:
                path0 = None

        else:
            # sys.path[0] is a file. Is the next entry the directory containing
            # that file?
            if sys.path[1] == os.path.dirname(sys.path[0]):
                # Can it be right to always remove that?
                del sys.path[1]

        if path0 is not None:
            sys.path[0] = python_reported_file(path0)

    def _prepare2(self) -> None:
        """Do more preparation to run Python code.

        Includes finding the module to run and adjusting sys.argv[0].
        This method is allowed to import code.

        """
        if self.as_module:
            self.modulename = self.arg0
            pathname, self.package, self.spec = find_module(self.modulename)
            if self.spec is not None:
                self.modulename = self.spec.name
            self.loader = DummyLoader(self.modulename)
            assert pathname is not None
            self.pathname = os.path.abspath(pathname)
            self.args[0] = self.arg0 = self.pathname
        elif os.path.isdir(self.arg0):
            # Running a directory means running the __main__.py file in that
            # directory.
            for ext in [".py", ".pyc", ".pyo"]:
                try_filename = os.path.join(self.arg0, "__main__" + ext)
                # 3.8.10 changed how files are reported when running a
                # directory.  But I'm not sure how far this change is going to
                # spread, so I'll just hard-code it here for now.
                if env.PYVERSION >= (3, 8, 10):
                    try_filename = os.path.abspath(try_filename)
                if os.path.exists(try_filename):
                    self.arg0 = try_filename
                    break
            else:
                raise NoSource(f"Can't find '__main__' module in '{self.arg0}'")

            # Make a spec. I don't know if this is the right way to do it.
            try_filename = python_reported_file(try_filename)
            self.spec = importlib.machinery.ModuleSpec("__main__", None, origin=try_filename)
            self.spec.has_location = True
            self.package = ""
            self.loader = DummyLoader("__main__")
        else:
            self.loader = DummyLoader("__main__")

        self.arg0 = python_reported_file(self.arg0)

    def run(self) -> None:
        """Run the Python code!"""

        self._prepare2()

        # Create a module to serve as __main__
        main_mod = ModuleType("__main__")

        from_pyc = self.arg0.endswith((".pyc", ".pyo"))
        main_mod.__file__ = self.arg0
        if from_pyc:
            main_mod.__file__ = main_mod.__file__[:-1]
        if self.package is not None:
            main_mod.__package__ = self.package
        main_mod.__loader__ = self.loader   # type: ignore[assignment]
        if self.spec is not None:
            main_mod.__spec__ = self.spec

        main_mod.__builtins__ = sys.modules["builtins"]     # type: ignore[attr-defined]

        sys.modules["__main__"] = main_mod

        # Set sys.argv properly.
        sys.argv = self.args

        try:
            # Make a code object somehow.
            if from_pyc:
                code = make_code_from_pyc(self.arg0)
            else:
                code = make_code_from_py(self.arg0)
        except CoverageException:
            raise
        except Exception as exc:
            msg = f"Couldn't run '{self.arg0}' as Python code: {exc.__class__.__name__}: {exc}"
            raise CoverageException(msg) from exc

        # Execute the code object.
        # Return to the original directory in case the test code exits in
        # a non-existent directory.
        cwd = os.getcwd()
        try:
            exec(code, main_mod.__dict__)
        except SystemExit:                          # pylint: disable=try-except-raise
            # The user called sys.exit().  Just pass it along to the upper
            # layers, where it will be handled.
            raise
        except Exception:
            # Something went wrong while executing the user code.
            # Get the exc_info, and pack them into an exception that we can
            # throw up to the outer loop.  We peel one layer off the traceback
            # so that the coverage.py code doesn't appear in the final printed
            # traceback.
            typ, err, tb = sys.exc_info()
            assert typ is not None
            assert err is not None
            assert tb is not None

            # PyPy3 weirdness.  If I don't access __context__, then somehow it
            # is non-None when the exception is reported at the upper layer,
            # and a nested exception is shown to the user.  This getattr fixes
            # it somehow? https://bitbucket.org/pypy/pypy/issue/1903
            getattr(err, "__context__", None)

            # Call the excepthook.
            try:
                assert err.__traceback__ is not None
                err.__traceback__ = err.__traceback__.tb_next
                sys.excepthook(typ, err, tb.tb_next)
            except SystemExit:                      # pylint: disable=try-except-raise
                raise
            except Exception as exc:
                # Getting the output right in the case of excepthook
                # shenanigans is kind of involved.
                sys.stderr.write("Error in sys.excepthook:\n")
                typ2, err2, tb2 = sys.exc_info()
                assert typ2 is not None
                assert err2 is not None
                assert tb2 is not None
                err2.__suppress_context__ = True
                assert err2.__traceback__ is not None
                err2.__traceback__ = err2.__traceback__.tb_next
                sys.__excepthook__(typ2, err2, tb2.tb_next)
                sys.stderr.write("\nOriginal exception was:\n")
                raise _ExceptionDuringRun(typ, err, tb.tb_next) from exc
            else:
                sys.exit(1)
        finally:
            os.chdir(cwd)


def run_python_module(args: list[str]) -> None:
    """Run a Python module, as though with ``python -m name args...``.

    `args` is the argument array to present as sys.argv, including the first
    element naming the module being executed.

    This is a helper for tests, to encapsulate how to use PyRunner.

    """
    runner = PyRunner(args, as_module=True)
    runner.prepare()
    runner.run()


def run_python_file(args: list[str]) -> None:
    """Run a Python file as if it were the main program on the command line.

    `args` is the argument array to present as sys.argv, including the first
    element naming the file being executed.  `package` is the name of the
    enclosing package, if any.

    This is a helper for tests, to encapsulate how to use PyRunner.

    """
    runner = PyRunner(args, as_module=False)
    runner.prepare()
    runner.run()


def make_code_from_py(filename: str) -> CodeType:
    """Get source from `filename` and make a code object of it."""
    # Open the source file.
    try:
        source = get_python_source(filename)
    except (OSError, NoSource) as exc:
        raise NoSource(f"No file to run: '{filename}'") from exc

    return compile(source, filename, "exec", dont_inherit=True)


def make_code_from_pyc(filename: str) -> CodeType:
    """Get a code object from a .pyc file."""
    try:
        fpyc = open(filename, "rb")
    except OSError as exc:
        raise NoCode(f"No file to run: '{filename}'") from exc

    with fpyc:
        # First four bytes are a version-specific magic number.  It has to
        # match or we won't run the file.
        magic = fpyc.read(4)
        if magic != PYC_MAGIC_NUMBER:
            raise NoCode(f"Bad magic number in .pyc file: {magic!r} != {PYC_MAGIC_NUMBER!r}")

        flags = struct.unpack("<L", fpyc.read(4))[0]
        hash_based = flags & 0x01
        if hash_based:
            fpyc.read(8)    # Skip the hash.
        else:
            # Skip the junk in the header that we don't need.
            fpyc.read(4)    # Skip the moddate.
            fpyc.read(4)    # Skip the size.

        # The rest of the file is the code object we want.
        code = marshal.load(fpyc)
        assert isinstance(code, CodeType)

    return code<|MERGE_RESOLUTION|>--- conflicted
+++ resolved
@@ -89,16 +89,11 @@
 
         This needs to happen before any importing, and without importing anything.
         """
-<<<<<<< HEAD
-        path0: Optional[str]
+        path0: str | None
         if env.PYVERSION >= (3, 11) and os.getenv('PYTHONSAFEPATH'):
             # See https://docs.python.org/3/using/cmdline.html#cmdoption-P
             path0 = None
         elif self.as_module:
-=======
-        path0: str | None
-        if self.as_module:
->>>>>>> d9156677
             path0 = os.getcwd()
         elif os.path.isdir(self.arg0):
             # Running a directory means running the __main__.py file in that
