--- conflicted
+++ resolved
@@ -731,13 +731,8 @@
         return Analysis(self, it)
 
     def report(self, morfs=None, show_missing=True, ignore_errors=None,
-<<<<<<< HEAD
                 file=None,                  # pylint: disable=redefined-builtin
-                omit=None, include=None
-=======
-                file=None,                          # pylint: disable=W0622
-                omit=None, include=None, skip_covered=False
->>>>>>> 994a6f8c
+                omit=None, include=None, skip_covered=False,
                 ):
         """Write a summary report to `file`.
 
@@ -748,15 +743,13 @@
         match those patterns will be included in the report. Modules matching
         `omit` will not be included in the report.
 
-        `skip_covered` if True report won't print files with 100% coverage.
-
         Returns a float, the total percentage covered.
 
         """
         self._harvest_data()
         self.config.from_args(
             ignore_errors=ignore_errors, omit=omit, include=include,
-            show_missing=show_missing, skip_covered=skip_covered
+            show_missing=show_missing, skip_covered=skip_covered,
             )
         reporter = SummaryReporter(self, self.config)
         return reporter.report(morfs, outfile=file)
